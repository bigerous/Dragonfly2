/*
 *     Copyright 2020 The Dragonfly Authors
 *
 * Licensed under the Apache License, Version 2.0 (the "License");
 * you may not use this file except in compliance with the License.
 * You may obtain a copy of the License at
 *
 *      http://www.apache.org/licenses/LICENSE-2.0
 *
 * Unless required by applicable law or agreed to in writing, software
 * distributed under the License is distributed on an "AS IS" BASIS,
 * WITHOUT WARRANTIES OR CONDITIONS OF ANY KIND, either express or implied.
 * See the License for the specific language governing permissions and
 * limitations under the License.
 */

package daemon

import (
	"context"
	"crypto/tls"
	"crypto/x509"
	"errors"
	"fmt"
	"net"
	"net/http"
	"os"
	"reflect"
	"runtime"
	"sync"
	"time"

	"github.com/gin-gonic/gin"
	"go.opentelemetry.io/contrib/instrumentation/google.golang.org/grpc/otelgrpc"
	"golang.org/x/sync/errgroup"
	"golang.org/x/time/rate"
	"google.golang.org/grpc"
	"google.golang.org/grpc/balancer"
	"google.golang.org/grpc/credentials"

	commonv1 "d7y.io/api/pkg/apis/common/v1"
	managerv1 "d7y.io/api/pkg/apis/manager/v1"
	schedulerv1 "d7y.io/api/pkg/apis/scheduler/v1"

	"d7y.io/dragonfly/v2/client/config"
	"d7y.io/dragonfly/v2/client/daemon/gc"
	"d7y.io/dragonfly/v2/client/daemon/metrics"
	"d7y.io/dragonfly/v2/client/daemon/objectstorage"
	"d7y.io/dragonfly/v2/client/daemon/peer"
	"d7y.io/dragonfly/v2/client/daemon/proxy"
	"d7y.io/dragonfly/v2/client/daemon/rpcserver"
	"d7y.io/dragonfly/v2/client/daemon/storage"
	"d7y.io/dragonfly/v2/client/daemon/upload"
	"d7y.io/dragonfly/v2/client/util"
	"d7y.io/dragonfly/v2/cmd/dependency"
	logger "d7y.io/dragonfly/v2/internal/dflog"
	"d7y.io/dragonfly/v2/pkg/consistent"
	"d7y.io/dragonfly/v2/pkg/dfnet"
	"d7y.io/dragonfly/v2/pkg/dfpath"
	"d7y.io/dragonfly/v2/pkg/idgen"
	"d7y.io/dragonfly/v2/pkg/reachable"
	"d7y.io/dragonfly/v2/pkg/rpc"
	managerclient "d7y.io/dragonfly/v2/pkg/rpc/manager/client"
	schedulerclient "d7y.io/dragonfly/v2/pkg/rpc/scheduler/client"
	"d7y.io/dragonfly/v2/pkg/source"
)

type Daemon interface {
	Serve() error
	Stop()

	// ExportTaskManager returns the underlay peer.TaskManager for downloading when embed dragonfly in custom binary
	ExportTaskManager() peer.TaskManager
	// ExportPeerHost returns the underlay schedulerv1.PeerHost for scheduling
	ExportPeerHost() *schedulerv1.PeerHost
}

type clientDaemon struct {
	once *sync.Once
	done chan bool

	schedPeerHost *schedulerv1.PeerHost

	Option config.DaemonOption

	RPCManager     rpcserver.Server
	UploadManager  upload.Manager
	ObjectStorage  objectstorage.ObjectStorage
	ProxyManager   proxy.Manager
	StorageManager storage.Manager
	GCManager      gc.Manager

	PeerTaskManager peer.TaskManager
	PieceManager    peer.PieceManager

	dynconfig       config.Dynconfig
	dfpath          dfpath.Dfpath
	schedulers      []*managerv1.Scheduler
	managerClient   managerclient.Client
	schedulerClient schedulerclient.Client
}

func New(opt *config.DaemonOption, d dfpath.Dfpath) (Daemon, error) {
	// update plugin directory
	source.UpdatePluginDir(d.PluginDir())

	host := &schedulerv1.PeerHost{
		Id:             idgen.HostID(opt.Host.Hostname, int32(opt.Download.PeerGRPC.TCPListen.PortRange.Start)),
		Ip:             opt.Host.AdvertiseIP,
		RpcPort:        int32(opt.Download.PeerGRPC.TCPListen.PortRange.Start),
		DownPort:       0,
		HostName:       opt.Host.Hostname,
		SecurityDomain: opt.Host.SecurityDomain,
		Location:       opt.Host.Location,
		Idc:            opt.Host.IDC,
		NetTopology:    opt.Host.NetTopology,
	}

	var (
		addrs          []dfnet.NetAddr
		schedulers     []*managerv1.Scheduler
		dynconfig      config.Dynconfig
		managerClient  managerclient.Client
		defaultPattern = config.ConvertPattern(opt.Download.DefaultPattern, commonv1.Pattern_P2P)
	)

	if opt.Scheduler.Manager.Enable {
		// New manager client
		var managerDialOptions []grpc.DialOption
		if opt.Options.Telemetry.Jaeger != "" {
			managerDialOptions = append(managerDialOptions,
				grpc.WithChainUnaryInterceptor(otelgrpc.UnaryClientInterceptor()),
				grpc.WithChainStreamInterceptor(otelgrpc.StreamClientInterceptor()),
			)
		}

		var err error
		managerClient, err = managerclient.GetClientByAddr(opt.Scheduler.Manager.NetAddrs, managerDialOptions...)
		if err != nil {
			return nil, err
		}

		// New dynconfig client
		dynconfig, err = config.NewDynconfig(managerClient, d.CacheDir(), opt.Host, opt.Scheduler.Manager.RefreshInterval)
		if err != nil {
			return nil, err
		}

		// Get schedulers from manager
		schedulers, err = dynconfig.GetSchedulers()
		if err != nil {
			return nil, err
		}

		addrs = schedulersToAvailableNetAddrs(schedulers)
	} else {
		addrs = opt.Scheduler.NetAddrs
	}
	logger.Infof("initialize scheduler addresses: %#v", addrs)

	var schedulerClientOptions []grpc.DialOption
	if opt.Options.Telemetry.Jaeger != "" {
		schedulerClientOptions = append(schedulerClientOptions,
			grpc.WithChainUnaryInterceptor(otelgrpc.UnaryClientInterceptor()),
			grpc.WithChainStreamInterceptor(otelgrpc.StreamClientInterceptor()),
		)
	}
<<<<<<< HEAD

	// register resolver and balancer
	consistent.RegisterResolver[*config.DynconfigData](dynconfig)
	balancer.Register(consistent.NewConsistentHashRingBuilder(config.DefaultGRPCConnTTL, true, dynconfig))

	sched, err := schedulerclient.GetClient(opts...)
=======
	sched, err := schedulerclient.GetClientByAddr(addrs, schedulerClientOptions...)
>>>>>>> fbb6f1d0
	if err != nil {
		return nil, fmt.Errorf("failed to get schedulers: %w", err)
	}

	// Storage.Option.DataPath is same with Daemon DataDir
	opt.Storage.DataPath = d.DataDir()
	gcCallback := func(request storage.CommonTaskRequest) {
		er := sched.LeaveTask(context.Background(), &schedulerv1.PeerTarget{
			TaskId: request.TaskID,
			PeerId: request.PeerID,
		})
		if er != nil {
			logger.Errorf("step 4: leave task %s/%s, error: %v", request.TaskID, request.PeerID, er)
		} else {
			logger.Infof("step 4: leave task %s/%s state ok", request.TaskID, request.PeerID)
		}
	}
	storageManager, err := storage.NewStorageManager(opt.Storage.StoreStrategy, &opt.Storage,
		gcCallback, storage.WithGCInterval(opt.GCInterval.Duration))
	if err != nil {
		return nil, err
	}

	pieceManager, err := peer.NewPieceManager(
		opt.Download.PieceDownloadTimeout,
		peer.WithLimiter(rate.NewLimiter(opt.Download.TotalRateLimit.Limit, int(opt.Download.TotalRateLimit.Limit))),
		peer.WithCalculateDigest(opt.Download.CalculateDigest), peer.WithTransportOption(opt.Download.Transport),
		peer.WithConcurrentOption(opt.Download.Concurrent),
	)
	if err != nil {
		return nil, err
	}
	peerTaskManager, err := peer.NewPeerTaskManager(host, pieceManager, storageManager, sched, opt.Scheduler,
		opt.Download.PerPeerRateLimit.Limit, opt.Storage.Multiplex, opt.Download.Prefetch, opt.Download.CalculateDigest,
		opt.Download.GetPiecesMaxRetry, opt.Download.WatchdogTimeout)
	if err != nil {
		return nil, err
	}

	// TODO(jim): more server options
	var downloadServerOption []grpc.ServerOption
	if !opt.Download.DownloadGRPC.Security.Insecure {
		tlsCredentials, err := loadGPRCTLSCredentials(opt.Download.DownloadGRPC.Security)
		if err != nil {
			return nil, err
		}
		downloadServerOption = append(downloadServerOption, grpc.Creds(tlsCredentials))
	}
	var peerServerOption []grpc.ServerOption
	if !opt.Download.PeerGRPC.Security.Insecure {
		tlsCredentials, err := loadGPRCTLSCredentials(opt.Download.PeerGRPC.Security)
		if err != nil {
			return nil, err
		}
		peerServerOption = append(peerServerOption, grpc.Creds(tlsCredentials))
	}
	// enable grpc tracing
	if opt.Options.Telemetry.Jaeger != "" {
		downloadServerOption = append(
			downloadServerOption,
			grpc.ChainUnaryInterceptor(otelgrpc.UnaryServerInterceptor()),
			grpc.ChainStreamInterceptor(otelgrpc.StreamServerInterceptor()),
		)
		peerServerOption = append(
			peerServerOption,
			grpc.ChainUnaryInterceptor(otelgrpc.UnaryServerInterceptor()),
			grpc.ChainStreamInterceptor(otelgrpc.StreamServerInterceptor()),
		)
	}
	rpcManager, err := rpcserver.New(host, peerTaskManager, storageManager, defaultPattern, downloadServerOption, peerServerOption)
	if err != nil {
		return nil, err
	}

	proxyManager, err := proxy.NewProxyManager(host, peerTaskManager, defaultPattern, opt.Proxy)
	if err != nil {
		return nil, err
	}

	uploadManager, err := upload.NewUploadManager(opt, storageManager, d.LogDir(),
		upload.WithLimiter(rate.NewLimiter(opt.Upload.RateLimit.Limit, int(opt.Upload.RateLimit.Limit))))
	if err != nil {
		return nil, err
	}

	var objectStorage objectstorage.ObjectStorage
	if opt.ObjectStorage.Enable {
		objectStorage, err = objectstorage.New(opt, dynconfig, peerTaskManager, storageManager, d.LogDir())
		if err != nil {
			return nil, err
		}
	}

	return &clientDaemon{
		once:            &sync.Once{},
		done:            make(chan bool),
		schedPeerHost:   host,
		Option:          *opt,
		RPCManager:      rpcManager,
		PeerTaskManager: peerTaskManager,
		PieceManager:    pieceManager,
		ProxyManager:    proxyManager,
		UploadManager:   uploadManager,
		ObjectStorage:   objectStorage,
		StorageManager:  storageManager,
		GCManager:       gc.NewManager(opt.GCInterval.Duration),
		dynconfig:       dynconfig,
		dfpath:          d,
		schedulers:      schedulers,
		managerClient:   managerClient,
		schedulerClient: sched,
	}, nil
}

func loadGPRCTLSCredentials(opt config.SecurityOption) (credentials.TransportCredentials, error) {
	// Load certificate of the CA who signed client's certificate
	pemClientCA, err := os.ReadFile(opt.CACert)
	if err != nil {
		return nil, err
	}

	certPool := x509.NewCertPool()
	if !certPool.AppendCertsFromPEM(pemClientCA) {
		return nil, fmt.Errorf("failed to add client CA's certificate")
	}

	// Load server's certificate and private key
	serverCert, err := tls.LoadX509KeyPair(opt.Cert, opt.Key)
	if err != nil {
		return nil, err
	}

	// Create the credentials and return it
	if opt.TLSConfig == nil {
		opt.TLSConfig = &tls.Config{
			Certificates: []tls.Certificate{serverCert},
			ClientAuth:   tls.RequireAndVerifyClientCert,
			ClientCAs:    certPool,
		}
	} else {
		opt.TLSConfig.Certificates = []tls.Certificate{serverCert}
		opt.TLSConfig.ClientAuth = tls.RequireAndVerifyClientCert
		opt.TLSConfig.ClientCAs = certPool
	}

	return credentials.NewTLS(opt.TLSConfig), nil
}

func (*clientDaemon) prepareTCPListener(opt config.ListenOption, withTLS bool) (net.Listener, int, error) {
	if len(opt.TCPListen.Namespace) > 0 {
		runtime.LockOSThread()
		defer runtime.UnlockOSThread()
		recoverFunc, err := switchNetNamespace(opt.TCPListen.Namespace)
		if err != nil {
			logger.Errorf("failed to change net namespace: %v", err)
			return nil, -1, err
		}
		defer func() {
			err := recoverFunc()
			if err != nil {
				logger.Errorf("failed to recover net namespace: %v", err)
			}
		}()
	}

	var (
		ln   net.Listener
		port int
		err  error
	)
	if opt.TCPListen == nil {
		return nil, -1, errors.New("empty tcp listen option")
	}

	ln, port, err = rpc.ListenWithPortRange(opt.TCPListen.Listen, opt.TCPListen.PortRange.Start, opt.TCPListen.PortRange.End)
	if err != nil {
		return nil, -1, err
	}

	// when use grpc, tls config is in server option
	if !withTLS || opt.Security.Insecure {
		return ln, port, err
	}

	if opt.Security.Cert == "" || opt.Security.Key == "" {
		return nil, -1, errors.New("empty cert or key for tls")
	}

	// Create the TLS ClientOption with the CA pool and enable Client certificate validation
	if opt.Security.TLSConfig == nil {
		opt.Security.TLSConfig = &tls.Config{}
	}

	tlsConfig := opt.Security.TLSConfig
	if opt.Security.CACert != "" {
		caCert, err := os.ReadFile(opt.Security.CACert)
		if err != nil {
			return nil, -1, err
		}
		caCertPool := x509.NewCertPool()
		caCertPool.AppendCertsFromPEM(caCert)
		tlsConfig.ClientCAs = caCertPool
		if opt.Security.TLSVerify {
			tlsConfig.ClientAuth = tls.RequireAndVerifyClientCert
		}
	}

	tlsConfig.Certificates = make([]tls.Certificate, 1)
	tlsConfig.Certificates[0], err = tls.LoadX509KeyPair(opt.Security.Cert, opt.Security.Key)
	if err != nil {
		return nil, -1, err
	}

	return tls.NewListener(ln, tlsConfig), port, nil
}

func (cd *clientDaemon) Serve() error {
	var (
		watchers []func(daemon *config.DaemonOption)
		interval = cd.Option.Reload.Interval.Duration
	)
	cd.GCManager.Start()
	// prepare download service listen
	if cd.Option.Download.DownloadGRPC.UnixListen == nil {
		return errors.New("download grpc unix listen option is empty")
	}
	_ = os.Remove(cd.dfpath.DaemonSockPath())
	downloadListener, err := rpc.Listen(dfnet.NetAddr{
		Type: dfnet.UNIX,
		Addr: cd.dfpath.DaemonSockPath(),
	})
	if err != nil {
		logger.Errorf("failed to listen for download grpc service: %v", err)
		return err
	}

	// prepare peer service listen
	if cd.Option.Download.PeerGRPC.TCPListen == nil {
		return errors.New("peer grpc tcp listen option is empty")
	}
	peerListener, peerPort, err := cd.prepareTCPListener(cd.Option.Download.PeerGRPC, false)
	if err != nil {
		logger.Errorf("failed to listen for peer grpc service: %v", err)
		return err
	}
	cd.schedPeerHost.RpcPort = int32(peerPort)

	// prepare upload service listen
	if cd.Option.Upload.TCPListen == nil {
		return errors.New("upload tcp listen option is empty")
	}
	uploadListener, uploadPort, err := cd.prepareTCPListener(cd.Option.Upload.ListenOption, true)
	if err != nil {
		logger.Errorf("failed to listen for upload service: %v", err)
		return err
	}
	cd.schedPeerHost.DownPort = int32(uploadPort)

	// prepare object storage service listen
	var objectStorageListener net.Listener
	if cd.Option.ObjectStorage.Enable {
		if cd.Option.ObjectStorage.TCPListen == nil {
			return errors.New("object storage tcp listen option is empty")
		}
		objectStorageListener, _, err = cd.prepareTCPListener(cd.Option.ObjectStorage.ListenOption, true)
		if err != nil {
			logger.Errorf("failed to listen for object storage service: %v", err)
			return err
		}
	}

	g := errgroup.Group{}
	// serve download grpc service
	g.Go(func() error {
		defer downloadListener.Close()
		logger.Infof("serve download grpc at unix://%s", cd.Option.Download.DownloadGRPC.UnixListen.Socket)
		if err := cd.RPCManager.ServeDownload(downloadListener); err != nil {
			logger.Errorf("failed to serve for download grpc service: %v", err)
			return err
		}
		return nil
	})

	// serve peer grpc service
	g.Go(func() error {
		defer peerListener.Close()
		logger.Infof("serve peer grpc at %s://%s", peerListener.Addr().Network(), peerListener.Addr().String())
		if err := cd.RPCManager.ServePeer(peerListener); err != nil {
			logger.Errorf("failed to serve for peer grpc service: %v", err)
			return err
		}
		return nil
	})

	if cd.ProxyManager.IsEnabled() {
		// prepare proxy service listen
		if cd.Option.Proxy.TCPListen == nil {
			return errors.New("proxy tcp listen option is empty")
		}
		proxyListener, proxyPort, err := cd.prepareTCPListener(cd.Option.Proxy.ListenOption, true)
		if err != nil {
			logger.Errorf("failed to listen for proxy service: %v", err)
			return err
		}
		// serve proxy service
		g.Go(func() error {
			defer proxyListener.Close()
			logger.Infof("serve proxy at tcp://%s:%d", cd.Option.Proxy.TCPListen.Listen, proxyPort)
			if err = cd.ProxyManager.Serve(proxyListener); err != nil && err != http.ErrServerClosed {
				logger.Errorf("failed to serve for proxy service: %v", err)
				return err
			} else if err == http.ErrServerClosed {
				logger.Infof("proxy service closed")
			}
			return nil
		})
		// serve proxy sni service
		if cd.Option.Proxy.HijackHTTPS != nil && len(cd.Option.Proxy.HijackHTTPS.SNI) > 0 {
			for _, opt := range cd.Option.Proxy.HijackHTTPS.SNI {
				listener, port, err := cd.prepareTCPListener(config.ListenOption{
					TCPListen: opt,
				}, false)
				if err != nil {
					logger.Errorf("failed to listen for proxy sni service: %v", err)
					return err
				}
				logger.Infof("serve proxy sni at tcp://%s:%d", opt.Listen, port)

				g.Go(func() error {
					err := cd.ProxyManager.ServeSNI(listener)
					if err != nil {
						logger.Errorf("failed to serve proxy sni service: %v", err)
					}
					return err
				})
			}
		}
		watchers = append(watchers, func(daemon *config.DaemonOption) {
			cd.ProxyManager.Watch(daemon.Proxy)
		})
	}

	// serve upload service
	g.Go(func() error {
		defer uploadListener.Close()
		logger.Infof("serve upload service at %s://%s", uploadListener.Addr().Network(), uploadListener.Addr().String())
		if err := cd.UploadManager.Serve(uploadListener); err != nil && err != http.ErrServerClosed {
			logger.Errorf("failed to serve for upload service: %v", err)
			return err
		} else if err == http.ErrServerClosed {
			logger.Infof("upload service closed")
		}
		return nil
	})

	// serve object storage service
	if cd.Option.ObjectStorage.Enable {
		g.Go(func() error {
			defer objectStorageListener.Close()
			logger.Infof("serve object storage service at %s://%s", objectStorageListener.Addr().Network(), objectStorageListener.Addr().String())
			if err := cd.ObjectStorage.Serve(objectStorageListener); err != nil && err != http.ErrServerClosed {
				logger.Errorf("failed to serve for object storage service: %v", err)
				return err
			} else if err == http.ErrServerClosed {
				logger.Infof("object storage service closed")
			}
			return nil
		})
	}

	// enable seed peer mode
	if cd.managerClient != nil && cd.Option.Scheduler.Manager.SeedPeer.Enable {
		logger.Info("announce to manager")
		if err := cd.announceSeedPeer(); err != nil {
			return err
		}

		g.Go(func() error {
			logger.Info("keepalive to manager")
			cd.managerClient.KeepAlive(cd.Option.Scheduler.Manager.SeedPeer.KeepAlive.Interval, &managerv1.KeepAliveRequest{
				SourceType: managerv1.SourceType_SEED_PEER_SOURCE,
				HostName:   cd.Option.Host.Hostname,
				Ip:         cd.Option.Host.AdvertiseIP,
				ClusterId:  uint64(cd.Option.Scheduler.Manager.SeedPeer.ClusterID),
			})
			return err
		})
	}

	if cd.Option.AliveTime.Duration > 0 {
		g.Go(func() error {
			for {
				select {
				case <-time.After(cd.Option.AliveTime.Duration):
					var keepalives = []util.KeepAlive{
						cd.StorageManager,
						cd.RPCManager,
					}
					var keep bool
					for _, keepalive := range keepalives {
						if keepalive.Alive(cd.Option.AliveTime.Duration) {
							keep = true
							break
						}
					}
					if !keep {
						cd.Stop()
						logger.Infof("alive time reached, stop daemon")
						return nil
					}
				case <-cd.done:
					logger.Infof("peer host done, stop watch alive time")
					return nil
				}
			}
		})
	}

	// serve dynconfig service
	if cd.Option.Scheduler.Manager.Enable {
		// dynconfig register client daemon
		cd.dynconfig.Register(cd)

		// serve dynconfig
		g.Go(func() error {
			if err := cd.dynconfig.Serve(); err != nil {
				logger.Errorf("dynconfig start failed %v", err)
				return err
			}
			logger.Info("dynconfig start successfully")
			return nil
		})
	}

	if cd.Option.Metrics != "" {
		metricsServer := metrics.New(cd.Option.Metrics)
		go func() {
			logger.Infof("started metrics server at %s", metricsServer.Addr)
			if err := metricsServer.ListenAndServe(); err != nil {
				if err == http.ErrServerClosed {
					return
				}
				logger.Fatalf("metrics server closed unexpect: %v", err)
			}
		}()
	}

	if cd.Option.Health != nil {
		if cd.Option.Health.ListenOption.TCPListen == nil {
			logger.Fatalf("health listen not found")
		}

		r := gin.Default()
		r.GET(cd.Option.Health.Path, func(c *gin.Context) {
			c.JSON(http.StatusOK, http.StatusText(http.StatusOK))
		})

		listener, _, err := cd.prepareTCPListener(cd.Option.Health.ListenOption, false)
		if err != nil {
			logger.Fatalf("init health http server error: %v", err)
		}

		go func() {
			logger.Infof("serve http health at %#v", cd.Option.Health.ListenOption.TCPListen)
			if err = http.Serve(listener, r); err != nil {
				if err == http.ErrServerClosed {
					return
				}
				logger.Errorf("health http server error: %v", err)
			}
		}()
	}

	if len(watchers) > 0 && interval > 0 {
		go func() {
			dependency.WatchConfig(interval, func() any {
				return config.NewDaemonConfig()
			}, func(cfg any) {
				daemonConfig := cfg.(*config.DaemonOption)
				for _, w := range watchers {
					w(daemonConfig)
				}
			})
		}()
	}

	werr := g.Wait()
	cd.Stop()
	return werr
}

func (cd *clientDaemon) Stop() {
	cd.once.Do(func() {
		close(cd.done)
		cd.GCManager.Stop()
		cd.RPCManager.Stop()
		if err := cd.UploadManager.Stop(); err != nil {
			logger.Errorf("upload manager stop failed %s", err)
		}

		if cd.Option.ObjectStorage.Enable {
			if err := cd.ObjectStorage.Stop(); err != nil {
				logger.Errorf("object storage stop failed %s", err)
			}
		}

		if cd.ProxyManager.IsEnabled() {
			if err := cd.ProxyManager.Stop(); err != nil {
				logger.Errorf("proxy manager stop failed %s", err)
			}
		}

		if !cd.Option.KeepStorage {
			logger.Infof("keep storage disabled")
			cd.StorageManager.CleanUp()
		}

		if cd.Option.Scheduler.Manager.Enable {
			if err := cd.dynconfig.Stop(); err != nil {
				logger.Errorf("dynconfig client closed failed %s", err)
			}
			logger.Info("dynconfig client closed")
		}

		if cd.managerClient != nil {
			if err := cd.managerClient.Close(); err != nil {
				logger.Errorf("manager client failed to stop: %s", err.Error())
			}
			logger.Info("manager client closed")
		}
	})
}

func (cd *clientDaemon) OnNotify(data *config.DynconfigData) {
	ips := getSchedulerIPs(data.Schedulers)
	if reflect.DeepEqual(cd.schedulers, data.Schedulers) {
		logger.Debugf("scheduler addresses deep equal: %v, used: %#v",
			ips, cd.schedulers)
		return
	}

	cd.schedulers = data.Schedulers

	logger.Infof("scheduler addresses have been updated: %#v", cd.schedulers)
}

// getSchedulerIPs gets ips by schedulers.
func getSchedulerIPs(schedulers []*managerv1.Scheduler) []string {
	ips := []string{}
	for _, scheduler := range schedulers {
		ips = append(ips, scheduler.Ip)
	}

	return ips
}

// schedulersToAvailableNetAddrs coverts []*managerv1.Scheduler to available []dfnet.NetAddr.
func schedulersToAvailableNetAddrs(schedulers []*managerv1.Scheduler) []dfnet.NetAddr {
	var schedulerClusterID uint64
	netAddrs := make([]dfnet.NetAddr, 0, len(schedulers))
	for _, scheduler := range schedulers {
		// Check whether scheduler is in the same cluster
		if schedulerClusterID != 0 && schedulerClusterID != scheduler.SchedulerClusterId {
			continue
		}

		// Check whether the ip can be reached
		ipReachable := reachable.New(&reachable.Config{Address: fmt.Sprintf("%s:%d", scheduler.Ip, scheduler.Port)})
		if err := ipReachable.Check(); err != nil {
			logger.Warnf("scheduler address %s:%d is unreachable", scheduler.Ip, scheduler.Port)
		} else {
			schedulerClusterID = scheduler.SchedulerClusterId
			netAddrs = append(netAddrs, dfnet.NetAddr{
				Type: dfnet.TCP,
				Addr: fmt.Sprintf("%s:%d", scheduler.Ip, scheduler.Port),
			})
			continue
		}

		// Check whether the host can be reached
		hostReachable := reachable.New(&reachable.Config{Address: fmt.Sprintf("%s:%d", scheduler.HostName, scheduler.Port)})
		if err := hostReachable.Check(); err != nil {
			logger.Warnf("scheduler address %s:%d is unreachable", scheduler.HostName, scheduler.Port)
		} else {
			schedulerClusterID = scheduler.SchedulerClusterId
			netAddrs = append(netAddrs, dfnet.NetAddr{
				Type: dfnet.TCP,
				Addr: fmt.Sprintf("%s:%d", scheduler.HostName, scheduler.Port),
			})
		}
	}

	return netAddrs
}

// announceSeedPeer announces seed peer to manager.
func (cd *clientDaemon) announceSeedPeer() error {
	var objectStoragePort int32
	if cd.Option.ObjectStorage.Enable {
		objectStoragePort = int32(cd.Option.ObjectStorage.TCPListen.PortRange.Start)
	}

	if _, err := cd.managerClient.UpdateSeedPeer(&managerv1.UpdateSeedPeerRequest{
		SourceType:        managerv1.SourceType_SEED_PEER_SOURCE,
		HostName:          cd.Option.Host.Hostname,
		Type:              cd.Option.Scheduler.Manager.SeedPeer.Type,
		Idc:               cd.Option.Host.IDC,
		NetTopology:       cd.Option.Host.NetTopology,
		Location:          cd.Option.Host.Location,
		Ip:                cd.Option.Host.AdvertiseIP,
		Port:              cd.schedPeerHost.RpcPort,
		DownloadPort:      cd.schedPeerHost.DownPort,
		ObjectStoragePort: objectStoragePort,
		SeedPeerClusterId: uint64(cd.Option.Scheduler.Manager.SeedPeer.ClusterID),
	}); err != nil {
		return err
	}

	return nil
}

func (cd *clientDaemon) ExportTaskManager() peer.TaskManager {
	return cd.PeerTaskManager
}

func (cd *clientDaemon) ExportPeerHost() *schedulerv1.PeerHost {
	return cd.schedPeerHost
}<|MERGE_RESOLUTION|>--- conflicted
+++ resolved
@@ -54,11 +54,12 @@
 	"d7y.io/dragonfly/v2/client/util"
 	"d7y.io/dragonfly/v2/cmd/dependency"
 	logger "d7y.io/dragonfly/v2/internal/dflog"
-	"d7y.io/dragonfly/v2/pkg/consistent"
+	pkgbalancer "d7y.io/dragonfly/v2/pkg/balancer"
 	"d7y.io/dragonfly/v2/pkg/dfnet"
 	"d7y.io/dragonfly/v2/pkg/dfpath"
 	"d7y.io/dragonfly/v2/pkg/idgen"
 	"d7y.io/dragonfly/v2/pkg/reachable"
+	"d7y.io/dragonfly/v2/pkg/resolver"
 	"d7y.io/dragonfly/v2/pkg/rpc"
 	managerclient "d7y.io/dragonfly/v2/pkg/rpc/manager/client"
 	schedulerclient "d7y.io/dragonfly/v2/pkg/rpc/scheduler/client"
@@ -122,6 +123,7 @@
 		dynconfig      config.Dynconfig
 		managerClient  managerclient.Client
 		defaultPattern = config.ConvertPattern(opt.Download.DefaultPattern, commonv1.Pattern_P2P)
+		shed
 	)
 
 	if opt.Scheduler.Manager.Enable {
@@ -146,13 +148,10 @@
 			return nil, err
 		}
 
-		// Get schedulers from manager
-		schedulers, err = dynconfig.GetSchedulers()
-		if err != nil {
-			return nil, err
-		}
-
-		addrs = schedulersToAvailableNetAddrs(schedulers)
+	// register resolver and balancer
+	resolver.RegisterScheduler(dynconfig)
+	balancer.Register(pkgbalancer.NewConsistentHashingBuilder())
+
 	} else {
 		addrs = opt.Scheduler.NetAddrs
 	}
@@ -165,16 +164,8 @@
 			grpc.WithChainStreamInterceptor(otelgrpc.StreamClientInterceptor()),
 		)
 	}
-<<<<<<< HEAD
-
-	// register resolver and balancer
-	consistent.RegisterResolver[*config.DynconfigData](dynconfig)
-	balancer.Register(consistent.NewConsistentHashRingBuilder(config.DefaultGRPCConnTTL, true, dynconfig))
-
-	sched, err := schedulerclient.GetClient(opts...)
-=======
-	sched, err := schedulerclient.GetClientByAddr(addrs, schedulerClientOptions...)
->>>>>>> fbb6f1d0
+
+	sched, err := schedulerclient.GetClient(schedulerClientOptions...)
 	if err != nil {
 		return nil, fmt.Errorf("failed to get schedulers: %w", err)
 	}
@@ -731,45 +722,6 @@
 	return ips
 }
 
-// schedulersToAvailableNetAddrs coverts []*managerv1.Scheduler to available []dfnet.NetAddr.
-func schedulersToAvailableNetAddrs(schedulers []*managerv1.Scheduler) []dfnet.NetAddr {
-	var schedulerClusterID uint64
-	netAddrs := make([]dfnet.NetAddr, 0, len(schedulers))
-	for _, scheduler := range schedulers {
-		// Check whether scheduler is in the same cluster
-		if schedulerClusterID != 0 && schedulerClusterID != scheduler.SchedulerClusterId {
-			continue
-		}
-
-		// Check whether the ip can be reached
-		ipReachable := reachable.New(&reachable.Config{Address: fmt.Sprintf("%s:%d", scheduler.Ip, scheduler.Port)})
-		if err := ipReachable.Check(); err != nil {
-			logger.Warnf("scheduler address %s:%d is unreachable", scheduler.Ip, scheduler.Port)
-		} else {
-			schedulerClusterID = scheduler.SchedulerClusterId
-			netAddrs = append(netAddrs, dfnet.NetAddr{
-				Type: dfnet.TCP,
-				Addr: fmt.Sprintf("%s:%d", scheduler.Ip, scheduler.Port),
-			})
-			continue
-		}
-
-		// Check whether the host can be reached
-		hostReachable := reachable.New(&reachable.Config{Address: fmt.Sprintf("%s:%d", scheduler.HostName, scheduler.Port)})
-		if err := hostReachable.Check(); err != nil {
-			logger.Warnf("scheduler address %s:%d is unreachable", scheduler.HostName, scheduler.Port)
-		} else {
-			schedulerClusterID = scheduler.SchedulerClusterId
-			netAddrs = append(netAddrs, dfnet.NetAddr{
-				Type: dfnet.TCP,
-				Addr: fmt.Sprintf("%s:%d", scheduler.HostName, scheduler.Port),
-			})
-		}
-	}
-
-	return netAddrs
-}
-
 // announceSeedPeer announces seed peer to manager.
 func (cd *clientDaemon) announceSeedPeer() error {
 	var objectStoragePort int32
