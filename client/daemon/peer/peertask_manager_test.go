--- conflicted
+++ resolved
@@ -74,20 +74,7 @@
 	schedulerclient.SchedulerClient, storage.Manager) {
 	port := int32(freeport.GetPort())
 	// 1. set up a mock daemon server for uploading pieces info
-<<<<<<< HEAD
 	var daemonServer = daemonserverMock.NewMockDaemonServer(ctrl)
-	daemonServer.EXPECT().GetPieceTasks(gomock.Any(), gomock.Any()).AnyTimes().DoAndReturn(func(ctx context.Context, request *base.PieceTaskRequest) (*base.PiecePacket, error) {
-		var tasks []*base.PieceInfo
-		for i := uint32(0); i < request.Limit; i++ {
-			start := opt.pieceSize * (request.StartNum + i)
-			if int64(start)+1 > opt.contentLength {
-				break
-			}
-			size := opt.pieceSize
-			if int64(start+opt.pieceSize) > opt.contentLength {
-				size = uint32(opt.contentLength) - start
-=======
-	var daemon = mock_daemon.NewMockDaemonServer(ctrl)
 
 	// 1.1 calculate piece digest and total digest
 	r := bytes.NewBuffer(opt.content)
@@ -96,7 +83,7 @@
 		pieces[i] = digestutils.Md5Reader(io.LimitReader(r, int64(opt.pieceSize)))
 	}
 	totalDigests := digestutils.Sha256(pieces...)
-	daemon.EXPECT().GetPieceTasks(gomock.Any(), gomock.Any()).AnyTimes().
+	daemonServer.EXPECT().GetPieceTasks(gomock.Any(), gomock.Any()).AnyTimes().
 		DoAndReturn(func(ctx context.Context, request *base.PieceTaskRequest) (*base.PiecePacket, error) {
 			var tasks []*base.PieceInfo
 			for i := uint32(0); i < request.Limit; i++ {
@@ -117,7 +104,6 @@
 						PieceOffset: 0,
 						PieceStyle:  0,
 					})
->>>>>>> ac7e8dd7
 			}
 			return &base.PiecePacket{
 				TaskId:        request.TaskId,
@@ -215,14 +201,8 @@
 				DirectPiece: nil,
 			}, nil
 		})
-<<<<<<< HEAD
 	schedulerClient.EXPECT().ReportPieceResult(gomock.Any(), gomock.Any(), gomock.Any()).AnyTimes().DoAndReturn(
 		func(ctx context.Context, taskId string, ptr *scheduler.PeerTaskRequest, opts ...grpc.CallOption) (scheduler.Scheduler_ReportPieceResultClient, error) {
-=======
-	sched.EXPECT().ReportPieceResult(gomock.Any(), gomock.Any(), gomock.Any()).AnyTimes().DoAndReturn(
-		func(ctx context.Context, taskId string, ptr *scheduler.PeerTaskRequest, opts ...grpc.CallOption) (
-			schedulerclient.PeerPacketStream, error) {
->>>>>>> ac7e8dd7
 			return pps, nil
 		})
 	schedulerClient.EXPECT().ReportPeerResult(gomock.Any(), gomock.Any()).AnyTimes().DoAndReturn(
